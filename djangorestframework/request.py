"""
The :mod:`request` module provides a :class:`Request` class used to wrap the standard `request`
object received in all the views.

The wrapped request then offers a richer API, in particular :

    - content automatically parsed according to `Content-Type` header,
      and available as :meth:`.DATA<Request.DATA>`
    - full support of PUT method, including support for file uploads
    - form overloading of HTTP method, content type and content
"""
from StringIO import StringIO

from django.contrib.auth.models import AnonymousUser

from djangorestframework import status
from djangorestframework.utils.mediatypes import is_form_media_type


__all__ = ('Request',)


class Empty:
    pass


def _hasattr(obj, name):
    return not getattr(obj, name) is Empty


class Request(object):
    """
    Wrapper allowing to enhance a standard `HttpRequest` instance.

    Kwargs:
        - request(HttpRequest). The original request instance.
        - parsers(list/tuple). The parsers to use for parsing the request content.
        - authentications(list/tuple). The authentications used to try authenticating the request's user.
    """

    _USE_FORM_OVERLOADING = True
    _METHOD_PARAM = '_method'
    _CONTENTTYPE_PARAM = '_content_type'
    _CONTENT_PARAM = '_content'

<<<<<<< HEAD
    def __init__(self, request=None, parsers=None):
        self._request = request
        self.parsers = parsers or ()
        self._data = Empty
        self._files = Empty
        self._method = Empty
        self._content_type = Empty
        self._stream = Empty

    def get_parsers(self):
        """
        Instantiates and returns the list of parsers the request will use.
        """
        return [parser() for parser in self.parsers]
=======
    def __init__(self, request, parsers=None, authentications=None):
        self.request = request
        if parsers is not None:
            self.parsers = parsers
        if authentications is not None:
            self.authentications = authentications
>>>>>>> 1ff741d1

    @property
    def method(self):
        """
        Returns the HTTP method.

        This allows the `method` to be overridden by using a hidden `form`
        field on a form POST request.
        """
        if not _hasattr(self, '_method'):
            self._load_method_and_content_type()
        return self._method

    @property
    def content_type(self):
        """
        Returns the content type header.

        This should be used instead of ``request.META.get('HTTP_CONTENT_TYPE')``,
        as it allows the content type to be overridden by using a hidden form
        field on a form POST request.
        """
        if not _hasattr(self, '_content_type'):
            self._load_method_and_content_type()
        return self._content_type

    @property
    def stream(self):
        """
        Returns an object that may be used to stream the request content.
        """
        if not _hasattr(self, '_stream'):
            self._load_stream()
        return self._stream

    @property
    def DATA(self):
        """
        Parses the request body and returns the data.

        Similar to ``request.POST``, except that it handles arbitrary parsers,
        and also works on methods other than POST (eg PUT).
        """
        if not _hasattr(self, '_data'):
            self._load_data_and_files()
        return self._data

    @property
    def FILES(self):
        """
        Parses the request body and returns the files.
        Similar to ``request.FILES``, except that it handles arbitrary parsers,
        and also works on methods other than POST (eg PUT).
        """
        if not _hasattr(self, '_files'):
            self._load_data_and_files()
        return self._files

    @property
    def user(self):
        """
        Returns the :obj:`user` for the current request, authenticated 
        with the set of :class:`authentication` instances applied to the :class:`Request`.
        """
        if not hasattr(self, '_user'):
            self._user = self._authenticate()
        return self._user

    def _load_data_and_files(self):
        """
        Parses the request content into self.DATA and self.FILES.
        """
        if not _hasattr(self, '_content_type'):
            self._load_method_and_content_type()

        if not _hasattr(self, '_data'):
            (self._data, self._files) = self._parse()

    def _load_method_and_content_type(self):
        """
        Sets the method and content_type, and then check if they've been overridden.
        """
        self._content_type = self.META.get('HTTP_CONTENT_TYPE', self.META.get('CONTENT_TYPE', ''))
        self._perform_form_overloading()
        # if the HTTP method was not overloaded, we take the raw HTTP method
        if not _hasattr(self, '_method'):
            self._method = self._request.method

    def _load_stream(self):
        try:
            content_length = int(self.META.get('CONTENT_LENGTH',
                                    self.META.get('HTTP_CONTENT_LENGTH')))
        except (ValueError, TypeError):
            content_length = 0

        if content_length == 0:
            self._stream = None
        elif hasattr(self._request, 'read'):
            self._stream = self._request
        else:
            self._stream = StringIO(self.raw_post_data)

    def _perform_form_overloading(self):
        """
        If this is a form POST request, then we need to check if the method and
        content/content_type have been overridden by setting them in hidden
        form fields or not.
        """

        # We only need to use form overloading on form POST requests.
        if (not self._USE_FORM_OVERLOADING
            or self._request.method != 'POST'
            or not is_form_media_type(self._content_type)):
            return

        # At this point we're committed to parsing the request as form data.
        self._data = self._request.POST
        self._files = self._request.FILES

        # Method overloading - change the method and remove the param from the content.
        if self._METHOD_PARAM in self._data:
            # NOTE: `pop` on a `QueryDict` returns a list of values.
            self._method = self._data.pop(self._METHOD_PARAM)[0].upper()

        # Content overloading - modify the content type, and re-parse.
        if (self._CONTENT_PARAM in self._data and
            self._CONTENTTYPE_PARAM in self._data):
            self._content_type = self._data.pop(self._CONTENTTYPE_PARAM)[0]
            self._stream = StringIO(self._data.pop(self._CONTENT_PARAM)[0])
            (self._data, self._files) = self._parse()

    def _parse(self):
        """
        Parse the request content.

        May raise a 415 ImmediateResponse (Unsupported Media Type), or a
        400 ImmediateResponse (Bad Request).
        """
        if self.stream is None or self.content_type is None:
            return (None, None)

        for parser in self.get_parsers():
            if parser.can_handle_request(self.content_type):
                return parser.parse(self.stream, self.META, self.upload_handlers)

        self._raise_415_response(self._content_type)

    def _raise_415_response(self, content_type):
        """
        Raise a 415 response if we cannot parse the given content type.
        """
        from djangorestframework.response import ImmediateResponse

        raise ImmediateResponse(
            {
                'error': 'Unsupported media type in request \'%s\'.'
                % content_type
            },
            status=status.HTTP_415_UNSUPPORTED_MEDIA_TYPE)

    def _authenticate(self):
        """
        Attempt to authenticate the request using each authentication instance in turn.
        Returns a ``User`` object, which may be ``AnonymousUser``.
        """
        for authentication in self.authentications:
            user = authentication.authenticate(self)
            if user:
                return user
        return AnonymousUser()

    def _get_authentications(self):
        if hasattr(self, '_authentications'):
            return self._authentications
        return ()

    def _set_authentications(self, value):
        self._authentications = value

    authentications = property(_get_authentications, _set_authentications)

    def __getattr__(self, name):
        """
        Proxy other attributes to the underlying HttpRequest object.
        """
        return getattr(self._request, name)<|MERGE_RESOLUTION|>--- conflicted
+++ resolved
@@ -43,10 +43,10 @@
     _CONTENTTYPE_PARAM = '_content_type'
     _CONTENT_PARAM = '_content'
 
-<<<<<<< HEAD
-    def __init__(self, request=None, parsers=None):
+    def __init__(self, request=None, parsers=None, authentication=None):
         self._request = request
         self.parsers = parsers or ()
+        self.authentication = authentication or ()
         self._data = Empty
         self._files = Empty
         self._method = Empty
@@ -58,14 +58,12 @@
         Instantiates and returns the list of parsers the request will use.
         """
         return [parser() for parser in self.parsers]
-=======
-    def __init__(self, request, parsers=None, authentications=None):
-        self.request = request
-        if parsers is not None:
-            self.parsers = parsers
-        if authentications is not None:
-            self.authentications = authentications
->>>>>>> 1ff741d1
+
+    def get_authentications(self):
+        """
+        Instantiates and returns the list of parsers the request will use.
+        """
+        return [authentication() for authentication in self.authentication]
 
     @property
     def method(self):
@@ -127,7 +125,7 @@
     @property
     def user(self):
         """
-        Returns the :obj:`user` for the current request, authenticated 
+        Returns the :obj:`user` for the current request, authenticated
         with the set of :class:`authentication` instances applied to the :class:`Request`.
         """
         if not hasattr(self, '_user'):
@@ -231,22 +229,12 @@
         Attempt to authenticate the request using each authentication instance in turn.
         Returns a ``User`` object, which may be ``AnonymousUser``.
         """
-        for authentication in self.authentications:
+        for authentication in self.get_authentications():
             user = authentication.authenticate(self)
             if user:
                 return user
         return AnonymousUser()
 
-    def _get_authentications(self):
-        if hasattr(self, '_authentications'):
-            return self._authentications
-        return ()
-
-    def _set_authentications(self, value):
-        self._authentications = value
-
-    authentications = property(_get_authentications, _set_authentications)
-
     def __getattr__(self, name):
         """
         Proxy other attributes to the underlying HttpRequest object.
