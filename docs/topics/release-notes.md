--- conflicted
+++ resolved
@@ -45,11 +45,8 @@
 * `@detail_route` and `@list_route` decorators replace `@action` and `@link`.
 * `six` no longer bundled.  For Django <= 1.4.1, install `six` package.
 * Support customizable view name and description functions, using the `VIEW_NAME_FUNCTION` and `VIEW_DESCRIPTION_FUNCTION` settings.
-<<<<<<< HEAD
 * Bugfix: `?page_size=0` query parameter now falls back to default page size for view, instead of always turning pagination off.
-=======
 * Bugfix: `required=True` argument fixed for boolean serializer fields.
->>>>>>> 2bcad32d
 
 ### 2.3.7
 
