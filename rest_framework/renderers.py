--- conflicted
+++ resolved
@@ -17,13 +17,7 @@
 from django.test.client import encode_multipart
 from django.utils import six
 from rest_framework import exceptions, serializers, status, VERSION
-<<<<<<< HEAD
-from rest_framework.compat import SHORT_SEPARATORS, LONG_SEPARATORS, yaml
-=======
-from rest_framework.compat import (
-    SHORT_SEPARATORS, LONG_SEPARATORS, StringIO, smart_text
-)
->>>>>>> 731c8421
+from rest_framework.compat import SHORT_SEPARATORS, LONG_SEPARATORS
 from rest_framework.exceptions import ParseError
 from rest_framework.settings import api_settings
 from rest_framework.request import is_form_media_type, override_method
@@ -107,113 +101,6 @@
         if isinstance(ret, six.text_type):
             return bytes(ret.encode('utf-8'))
         return ret
-
-
-<<<<<<< HEAD
-class YAMLRenderer(BaseRenderer):
-    """
-    Renderer which serializes to YAML.
-    """
-
-    media_type = 'application/yaml'
-    format = 'yaml'
-    encoder = encoders.SafeDumper
-    charset = 'utf-8'
-    ensure_ascii = False
-
-    def render(self, data, accepted_media_type=None, renderer_context=None):
-        """
-        Renders `data` into serialized YAML.
-        """
-        assert yaml, 'YAMLRenderer requires pyyaml to be installed'
-
-        if data is None:
-            return ''
-
-        return yaml.dump(data, stream=None, encoding=self.charset, Dumper=self.encoder, allow_unicode=not self.ensure_ascii)
-=======
-class JSONPRenderer(JSONRenderer):
-    """
-    Renderer which serializes to json,
-    wrapping the json output in a callback function.
-    """
-
-    media_type = 'application/javascript'
-    format = 'jsonp'
-    callback_parameter = 'callback'
-    default_callback = 'callback'
-    charset = 'utf-8'
-
-    def get_callback(self, renderer_context):
-        """
-        Determine the name of the callback to wrap around the json output.
-        """
-        request = renderer_context.get('request', None)
-        params = request and request.query_params or {}
-        return params.get(self.callback_parameter, self.default_callback)
-
-    def render(self, data, accepted_media_type=None, renderer_context=None):
-        """
-        Renders into jsonp, wrapping the json output in a callback function.
-
-        Clients may set the callback function name using a query parameter
-        on the URL, for example: ?callback=exampleCallbackName
-        """
-        renderer_context = renderer_context or {}
-        callback = self.get_callback(renderer_context)
-        json = super(JSONPRenderer, self).render(data, accepted_media_type,
-                                                 renderer_context)
-        return callback.encode(self.charset) + b'(' + json + b');'
-
-
-class XMLRenderer(BaseRenderer):
-    """
-    Renderer which serializes to XML.
-    """
-
-    media_type = 'application/xml'
-    format = 'xml'
-    charset = 'utf-8'
-
-    def render(self, data, accepted_media_type=None, renderer_context=None):
-        """
-        Renders `data` into serialized XML.
-        """
-        if data is None:
-            return ''
-
-        stream = StringIO()
-
-        xml = SimplerXMLGenerator(stream, self.charset)
-        xml.startDocument()
-        xml.startElement("root", {})
-
-        self._to_xml(xml, data)
-
-        xml.endElement("root")
-        xml.endDocument()
-        return stream.getvalue()
-
-    def _to_xml(self, xml, data):
-        if isinstance(data, (list, tuple)):
-            for item in data:
-                xml.startElement("list-item", {})
-                self._to_xml(xml, item)
-                xml.endElement("list-item")
-
-        elif isinstance(data, dict):
-            for key, value in six.iteritems(data):
-                xml.startElement(key, {})
-                self._to_xml(xml, value)
-                xml.endElement(key)
-
-        elif data is None:
-            # Don't output any value
-            pass
-
-        else:
-            xml.characters(smart_text(data))
->>>>>>> 731c8421
 
 
 class TemplateHTMLRenderer(BaseRenderer):
