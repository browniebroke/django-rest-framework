{% load url from future %}
{% load staticfiles %}
{% load rest_framework %}
<!DOCTYPE html>
<html>
    <head>
        {% block head %}
    
            {% block meta %}
                <meta http-equiv="Content-Type" content="text/html; charset=utf-8"/>
                <meta name="robots" content="NONE,NOARCHIVE" />
            {% endblock %}
    
            <title>{% block title %}Django REST framework{% endblock %}</title>
    
            {% block style %}
                {% block bootstrap_theme %}
                    <link rel="stylesheet" type="text/css" href="{% static "rest_framework/css/bootstrap.min.css" %}"/>
                    <link rel="stylesheet" type="text/css" href="{% static "rest_framework/css/bootstrap-tweaks.css" %}"/>
                {% endblock %}
                <link rel="stylesheet" type="text/css" href="{% static "rest_framework/css/prettify.css" %}"/>
                <link rel="stylesheet" type="text/css" href="{% static "rest_framework/css/default.css" %}"/>
            {% endblock %}
            
        {% endblock %}
    </head>

    <body class="{% block bodyclass %}{% endblock %} container">

        <div class="wrapper">

            {% block navbar %}
                <div class="navbar {% block bootstrap_navbar_variant %}navbar-inverse{% endblock %}">
                    <div class="navbar-inner">
                        <div class="container-fluid">
                            <span href="/">
                                {% block branding %}
                                    <a class='brand' rel="nofollow" href='http://www.django-rest-framework.org'>
                                        Django REST framework <span class="version">{{ version }}</span>
                                    </a>
                                {% endblock %}
                            </span>
                            <ul class="nav pull-right">
                                {% block userlinks %}
                                    {% if user.is_authenticated %}
                                    <li class="dropdown">
                                        <a href="#" class="dropdown-toggle" data-toggle="dropdown">
                                            {{ user }}
                                            <b class="caret"></b>
                                        </a>
                                        <ul class="dropdown-menu">
                                            <li>{% optional_logout request %}</li>
                                        </ul>
                                    </li>
                                    {% else %}
                                        <li>{% optional_login request %}</li>
                                    {% endif %}
                                {% endblock %}
                            </ul>
                        </div>
                    </div>
                </div>
            {% endblock %}

<<<<<<< HEAD
            {% block breadcrumbs %}
                <ul class="breadcrumb">
                    {% for breadcrumb_name, breadcrumb_url in breadcrumblist %}
                        <li>
                            <a href="{{ breadcrumb_url }}" {% if forloop.last %}class="active"{% endif %}>
                                {{ breadcrumb_name }}
                            </a>
                            {% if not forloop.last %}<span class="divider">&rsaquo;</span>{% endif %}
                        </li>
                    {% endfor %}
                </ul>
            {% endblock %}
=======
  {% block body %}
  <body class="{% block bodyclass %}{% endblock %} container">
>>>>>>> 21a0a826

            <!-- Content -->
            <div id="content">

                {% if 'GET' in allowed_methods %}
                    <form id="get-form" class="pull-right">
                        <fieldset>
                            <div class="btn-group format-selection">
                                <a class="btn btn-primary js-tooltip" href='{{ request.get_full_path }}'
                                     rel="nofollow" title="Make a GET request on the {{ name }} resource">
                                    GET
                                </a>
        
                                <button class="btn btn-primary dropdown-toggle js-tooltip" data-toggle="dropdown"
                                        title="Specify a format for the GET request">
                                    <span class="caret"></span>
                                </button>
                                <ul class="dropdown-menu">
                                    {% for format in available_formats %}
                                        <li>
                                            <a class="js-tooltip format-option"
                                                href='{% add_query_param request api_settings.URL_FORMAT_OVERRIDE format %}'
                                                 rel="nofollow"
                                               title="Make a GET request on the {{ name }} resource with the format set to `{{ format }}`">
                                                {{ format }}
                                            </a>
                                        </li>
                                    {% endfor %}
                                </ul>
                            </div>
                        </fieldset>
                    </form>
                {% endif %}

                {% if options_form %}
                    <form class="button-form" action="{{ request.get_full_path }}" method="POST">
                        {% csrf_token %}
                        <input type="hidden" name="{{ api_settings.FORM_METHOD_OVERRIDE }}" value="OPTIONS" />
                        <button class="btn btn-primary js-tooltip"
                                title="Make an OPTIONS request on the {{ name }} resource">
                            OPTIONS
                        </button>
                    </form>
                {% endif %}

                {% if delete_form %}
                    <form class="button-form" action="{{ request.get_full_path }}" method="POST">
                        {% csrf_token %}
                        <input type="hidden" name="{{ api_settings.FORM_METHOD_OVERRIDE }}" value="DELETE" />
                        <button class="btn btn-danger js-tooltip"
                                title="Make a DELETE request on the {{ name }} resource">
                            DELETE
                        </button>
                    </form>
                {% endif %}

                <div class="content-main">
                    <div class="page-header">
                        <h1>{{ name }}</h1>
                    </div>
                    {% block description %}
                        {{ description }}
                    {% endblock %}
                    <div class="request-info" style="clear: both" >
                        <pre class="prettyprint"><b>{{ request.method }}</b> {{ request.get_full_path }}</pre>
                    </div>
                    <div class="response-info">
                        <pre class="prettyprint"><div class="meta nocode"><b>HTTP {{ response.status_code }} {{ response.status_text }}</b>{% autoescape off %}
{% for key, val in response_headers.items %}<b>{{ key }}:</b> <span class="lit">{{ val|break_long_headers|urlize_quoted_links }}</span>
{% endfor %}
</div>{{ content|urlize_quoted_links }}</pre>{% endautoescape %}
                    </div>
                </div>

                {% if display_edit_forms %}
    
                    {% if post_form or raw_data_post_form %}
                        <div {% if post_form %}class="tabbable"{% endif %}>
                            {% if post_form %}
                                <ul class="nav nav-tabs form-switcher">
                                    <li>
                                        <a name='html-tab' href="#object-form" data-toggle="tab">HTML form</a>
                                    </li>
                                    <li>
                                        <a name='raw-tab' href="#generic-content-form" data-toggle="tab">Raw data</a>
                                    </li>
                                </ul>
                            {% endif %}
                            <div class="well tab-content">
                                {% if post_form %}
                                    <div class="tab-pane" id="object-form">
                                        {% with form=post_form %}
                                            <form action="{{ request.get_full_path }}"
                                                  method="POST" enctype="multipart/form-data" class="form-horizontal">
                                                <fieldset>
                                                    {{ post_form }}
                                                    <div class="form-actions">
                                                        <button class="btn btn-primary"
                                                                title="Make a POST request on the {{ name }} resource">
                                                            POST
                                                        </button>
                                                    </div>
                                                </fieldset>
                                            </form>
                                        {% endwith %}
                                    </div>
                                {% endif %}
                                <div {% if post_form %}class="tab-pane"{% endif %} id="generic-content-form">
                                    {% with form=raw_data_post_form %}
                                        <form action="{{ request.get_full_path }}" method="POST" class="form-horizontal">
                                            <fieldset>
                                                {% include "rest_framework/raw_data_form.html" %}
                                                <div class="form-actions">
                                                    <button class="btn btn-primary"
                                                            title="Make a POST request on the {{ name }} resource">
                                                        POST
                                                    </button>
                                                </div>
                                            </fieldset>
                                        </form>
                                    {% endwith %}
                                </div>
                            </div>
                        </div>
                    {% endif %}
    
                    {% if put_form or raw_data_put_form or raw_data_patch_form %}
                        <div {% if put_form %}class="tabbable"{% endif %}>
                            {% if put_form %}
                                <ul class="nav nav-tabs form-switcher">
                                    <li>
                                        <a name='html-tab' href="#object-form" data-toggle="tab">HTML form</a>
                                    </li>
                                    <li>
                                        <a  name='raw-tab' href="#generic-content-form" data-toggle="tab">Raw data</a>
                                    </li>
                                </ul>
                            {% endif %}
                            <div class="well tab-content">
                                {% if put_form %}
                                    <div class="tab-pane" id="object-form">
                                        <form action="{{ request.get_full_path }}"
                                              method="POST" enctype="multipart/form-data" class="form-horizontal">
                                            <fieldset>
                                                {{ put_form }}
                                                <div class="form-actions">
                                                    <button class="btn btn-primary js-tooltip"
                                                             name="{{ api_settings.FORM_METHOD_OVERRIDE }}"
                                                            value="PUT" title="Make a PUT request on the {{ name }} resource">
                                                        PUT
                                                    </button>
                                                </div>
                                            </fieldset>
                                        </form>
                                    </div>
                                {% endif %}
                                <div {% if put_form %}class="tab-pane"{% endif %} id="generic-content-form">
                                    {% with form=raw_data_put_or_patch_form %}
                                        <form action="{{ request.get_full_path }}" method="POST" class="form-horizontal">
                                            <fieldset>
                                                {% include "rest_framework/raw_data_form.html" %}
                                                <div class="form-actions">
                                                    {% if raw_data_put_form %}
                                                        <button class="btn btn-primary js-tooltip"
                                                                 name="{{ api_settings.FORM_METHOD_OVERRIDE }}"
                                                                value="PUT" title="Make a PUT request on the {{ name }} resource">
                                                            PUT
                                                        </button>
                                                    {% endif %}
                                                    {% if raw_data_patch_form %}
                                                        <button class="btn btn-primary js-tooltip"
                                                                 name="{{ api_settings.FORM_METHOD_OVERRIDE }}"
                                                                value="PATCH" title="Make a PATCH request on the {{ name }} resource">
                                                            PATCH
                                                        </button>
                                                    {% endif %}
                                                </div>
                                            </fieldset>
                                        </form>
                                    {% endwith %}
                                </div>
                            </div>
                        </div>
                    {% endif %}
                {% endif %}
            </div>
            <!-- END Content -->
            
            <footer>
                {% block footer %}
                    <p>Sponsored by <a href="http://dabapps.com/">DabApps</a>.</p>
                {% endblock %}
            </footer>

        </div><!-- ./wrapper -->

<<<<<<< HEAD
        {% block script %}
            <script src="{% static "rest_framework/js/jquery-1.8.1-min.js" %}"></script>
            <script src="{% static "rest_framework/js/bootstrap.min.js" %}"></script>
            <script src="{% static "rest_framework/js/prettify-min.js" %}"></script>
            <script src="{% static "rest_framework/js/default.js" %}"></script>
        {% endblock %}
    </body>
=======
    {% block script %}
    <script src="{% static "rest_framework/js/jquery-1.8.1-min.js" %}"></script>
    <script src="{% static "rest_framework/js/bootstrap.min.js" %}"></script>
    <script src="{% static "rest_framework/js/prettify-min.js" %}"></script>
    <script src="{% static "rest_framework/js/default.js" %}"></script>
    {% endblock %}
  </body>
  {% endblock %}
>>>>>>> 21a0a826
</html><|MERGE_RESOLUTION|>--- conflicted
+++ resolved
@@ -62,7 +62,6 @@
                 </div>
             {% endblock %}
 
-<<<<<<< HEAD
             {% block breadcrumbs %}
                 <ul class="breadcrumb">
                     {% for breadcrumb_name, breadcrumb_url in breadcrumblist %}
@@ -75,10 +74,6 @@
                     {% endfor %}
                 </ul>
             {% endblock %}
-=======
-  {% block body %}
-  <body class="{% block bodyclass %}{% endblock %} container">
->>>>>>> 21a0a826
 
             <!-- Content -->
             <div id="content">
@@ -275,7 +270,6 @@
 
         </div><!-- ./wrapper -->
 
-<<<<<<< HEAD
         {% block script %}
             <script src="{% static "rest_framework/js/jquery-1.8.1-min.js" %}"></script>
             <script src="{% static "rest_framework/js/bootstrap.min.js" %}"></script>
@@ -283,14 +277,4 @@
             <script src="{% static "rest_framework/js/default.js" %}"></script>
         {% endblock %}
     </body>
-=======
-    {% block script %}
-    <script src="{% static "rest_framework/js/jquery-1.8.1-min.js" %}"></script>
-    <script src="{% static "rest_framework/js/bootstrap.min.js" %}"></script>
-    <script src="{% static "rest_framework/js/prettify-min.js" %}"></script>
-    <script src="{% static "rest_framework/js/default.js" %}"></script>
-    {% endblock %}
-  </body>
-  {% endblock %}
->>>>>>> 21a0a826
 </html>