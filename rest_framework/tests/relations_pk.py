--- conflicted
+++ resolved
@@ -429,7 +429,6 @@
         self.assertEqual(serializer.data, expected)
 
 
-<<<<<<< HEAD
 # The below models and tests ensure that serializer fields corresponding
 # to a ManyToManyField field with a user-specified ``through`` model are
 # set to read only
@@ -488,8 +487,10 @@
         obj = serializer.save()
         self.assertEqual(obj.name, 'target-2')
         self.assertEqual(obj.sources.count(), 0)
-=======
+
+
 # Regression tests for #694 (`source` attribute on related fields)
+
 
 class PrimaryKeyRelatedFieldSourceTests(TestCase):
     def test_related_manager_source(self):
@@ -538,5 +539,4 @@
 
         obj = ClassWithQuerysetMethod()
         value = field.field_to_native(obj, 'field_name')
-        self.assertEqual(value, [1])
->>>>>>> a0e3c44c
+        self.assertEqual(value, [1])