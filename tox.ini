[tox]
downloadcache = {toxworkdir}/cache/
envlist = py3.3-django1.5,py3.2-django1.5,py2.7-django1.5,py2.6-django1.5,py2.7-django1.4,py2.6-django1.4,py2.7-django1.3,py2.6-django1.3

[testenv]
commands = {envpython} rest_framework/runtests/runtests.py

[testenv:py3.3-django1.5]
basepython = python3.3
deps = django==1.5
       -egit+git://github.com/alex/django-filter.git#egg=django_filter
       defusedxml==0.3

[testenv:py3.2-django1.5]
basepython = python3.2
deps = django==1.5
       -egit+git://github.com/alex/django-filter.git#egg=django_filter
       defusedxml==0.3

[testenv:py2.7-django1.5]
basepython = python2.7
deps = django==1.5
       django-filter==0.5.4
<<<<<<< HEAD
       django-oauth-plus==2.0
       oauth2==1.5.211
=======
       django-oauth2-provider==0.2.3
>>>>>>> 5a56f92a

[testenv:py2.6-django1.5]
basepython = python2.6
deps = django==1.5
       django-filter==0.5.4
       defusedxml==0.3
<<<<<<< HEAD
       django-oauth-plus==2.0
       oauth2==1.5.211
=======
       django-oauth2-provider==0.2.3
>>>>>>> 5a56f92a

[testenv:py2.7-django1.4]
basepython = python2.7
deps = django==1.4.3
       django-filter==0.5.4
       defusedxml==0.3
<<<<<<< HEAD
       django-oauth-plus==2.0
       oauth2==1.5.211
=======
       django-oauth2-provider==0.2.3
>>>>>>> 5a56f92a

[testenv:py2.6-django1.4]
basepython = python2.6
deps = django==1.4.3
       django-filter==0.5.4
       defusedxml==0.3
<<<<<<< HEAD
       django-oauth-plus==2.0
       oauth2==1.5.211
=======
       django-oauth2-provider==0.2.3
>>>>>>> 5a56f92a

[testenv:py2.7-django1.3]
basepython = python2.7
deps = django==1.3.5
       django-filter==0.5.4
       defusedxml==0.3
<<<<<<< HEAD
       django-oauth-plus==2.0
       oauth2==1.5.211
=======
       django-oauth2-provider==0.2.3
>>>>>>> 5a56f92a

[testenv:py2.6-django1.3]
basepython = python2.6
deps = django==1.3.5
       django-filter==0.5.4
       defusedxml==0.3
<<<<<<< HEAD
       django-oauth-plus==2.0
       oauth2==1.5.211
=======
       django-oauth2-provider==0.2.3
>>>>>>> 5a56f92a
<|MERGE_RESOLUTION|>--- conflicted
+++ resolved
@@ -21,69 +21,52 @@
 basepython = python2.7
 deps = django==1.5
        django-filter==0.5.4
-<<<<<<< HEAD
+       defusedxml==0.3
        django-oauth-plus==2.0
        oauth2==1.5.211
-=======
        django-oauth2-provider==0.2.3
->>>>>>> 5a56f92a
 
 [testenv:py2.6-django1.5]
 basepython = python2.6
 deps = django==1.5
        django-filter==0.5.4
        defusedxml==0.3
-<<<<<<< HEAD
        django-oauth-plus==2.0
        oauth2==1.5.211
-=======
        django-oauth2-provider==0.2.3
->>>>>>> 5a56f92a
 
 [testenv:py2.7-django1.4]
 basepython = python2.7
 deps = django==1.4.3
        django-filter==0.5.4
        defusedxml==0.3
-<<<<<<< HEAD
        django-oauth-plus==2.0
        oauth2==1.5.211
-=======
        django-oauth2-provider==0.2.3
->>>>>>> 5a56f92a
 
 [testenv:py2.6-django1.4]
 basepython = python2.6
 deps = django==1.4.3
        django-filter==0.5.4
        defusedxml==0.3
-<<<<<<< HEAD
        django-oauth-plus==2.0
        oauth2==1.5.211
-=======
        django-oauth2-provider==0.2.3
->>>>>>> 5a56f92a
 
 [testenv:py2.7-django1.3]
 basepython = python2.7
 deps = django==1.3.5
        django-filter==0.5.4
        defusedxml==0.3
-<<<<<<< HEAD
        django-oauth-plus==2.0
        oauth2==1.5.211
-=======
        django-oauth2-provider==0.2.3
->>>>>>> 5a56f92a
 
 [testenv:py2.6-django1.3]
 basepython = python2.6
 deps = django==1.3.5
        django-filter==0.5.4
        defusedxml==0.3
-<<<<<<< HEAD
        django-oauth-plus==2.0
        oauth2==1.5.211
-=======
-       django-oauth2-provider==0.2.3
->>>>>>> 5a56f92a
+       django-oauth2-provider==0.2.3